--- conflicted
+++ resolved
@@ -6,9 +6,7 @@
 use std::io::{stdin, stdout, Write};
 
 const VERSION: Option<&'static str> = option_env!("CARGO_PKG_VERSION");
-<<<<<<< HEAD
 const HISTORY_FILE: Option<&'static str> = option_env!("CLARITY_REPL_HISTORY_FILE");
-=======
 
 fn complete_input(str: &str) -> Result<Option<char>, (char, char)> {
     let mut brackets = vec![];
@@ -29,7 +27,6 @@
     }
 }
 
->>>>>>> cd80bcd4
 pub struct Terminal {
     session: Session,
 }
